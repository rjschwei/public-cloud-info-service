import datetime
from decimal import Decimal
from flask import abort, Flask, jsonify, make_response, request, redirect, \
                  Response
from flask_cors import CORS
from flask_sqlalchemy import SQLAlchemy
from sqlalchemy import text, or_
from xml.dom import minidom
import xml.etree.ElementTree as ET

from pint_server.database import engine, init_db, db_session
from pint_server.models import ImageState, AmazonImagesModel, \
                               OracleImagesModel, \
                               AlibabaImagesModel, MicrosoftImagesModel, \
                               GoogleImagesModel, AmazonServersModel, \
                               MicrosoftServersModel, GoogleServersModel, \
                               ServerType, VersionsModel, \
                               MicrosoftRegionMapModel


app = Flask(__name__)
init_db()

cors_config = {
    "origins": ["*"]
}
CORS(app, resources={
    r"/*": cors_config
})

# we don't care about modifications as we are doing DB read only
app.config['SQLALCHEMY_TRACK_MODIFICATIONS'] = False
<<<<<<< HEAD


=======


>>>>>>> b0ade71f
null_to_empty = lambda s : s or ''

CACHE_PROVIDERS = None

PROVIDER_IMAGES_MODEL_MAP = {
    'amazon': AmazonImagesModel,
    'google': GoogleImagesModel,
    'microsoft': MicrosoftImagesModel,
    'alibaba': AlibabaImagesModel,
    'oracle': OracleImagesModel
}

PROVIDER_SERVERS_MODEL_MAP = {
    'amazon': AmazonServersModel,
    'google': GoogleServersModel,
    'microsoft': MicrosoftServersModel
}

SUPPORTED_CATEGORIES = ['images', 'servers']


def get_supported_providers():
    global CACHE_PROVIDERS

    if CACHE_PROVIDERS is None:
        CACHE_PROVIDERS = query_providers()

    return CACHE_PROVIDERS


def query_providers():
    """Get all the providers"""
    global CACHE_PROVIDERS

    if CACHE_PROVIDERS is not None:
        return CACHE_PROVIDERS

    # FIXME(gyee): this query is very specific to PostgreSQL. If we support
    # other DBs such as MySQL, we'll need to conditionally change this.
    # Ideally, this information should be in a SQL lookup table so it's
    # database type agnostic.
    sql_stat = text("select regexp_replace(table_name, 'servers|images', '') "
                    "from information_schema.tables where "
                    "table_schema = 'public' and table_name like '%images'")
    result = engine.execute(sql_stat)
    CACHE_PROVIDERS = [row[0] for row in result]
    return CACHE_PROVIDERS


def get_providers():
    providers = query_providers()
    return [{'name': provider} for provider in providers]


def json_to_xml(json_obj, collection_name, element_name):
    if collection_name:
        root = ET.Element(collection_name)
        for dict in json_obj:
            ET.SubElement(root, element_name, dict)
    else:
        if element_name:
            root = ET.Element(element_name, json_obj)
        else:
            # NOTE(gyee): if neither collection_name and element_name are
            # specified, we assume the json_obj has a single key value pair
            # with key as the tag and value as the text
            tag = list(json_obj.keys())[0]
            root = ET.Element(tag)
            root.text = json_obj[tag]
    parsed = minidom.parseString(
        ET.tostring(root, encoding='utf8', method='xml'))
    return parsed.toprettyxml(indent='  ')


def get_formatted_dict(obj, extra_attrs=None, exclude_attrs=None):
    obj_dict = {}
    for attr in obj.__dict__.keys():
        if exclude_attrs and attr in exclude_attrs:
            continue
        elif attr[0] == '_':
            continue
        else:
            value = obj.__dict__[attr]
            if isinstance(value, Decimal):
                obj_dict[attr] = float(value)
            elif isinstance(value, ImageState):
                obj_dict[attr] = obj.state.value
            elif isinstance(value, ServerType):
                obj_dict[attr] = obj.type.value
            elif isinstance(value, datetime.date):
                obj_dict[attr] = value.strftime('%Y%m%d')
            else:
                obj_dict[attr] = null_to_empty(value)
    if extra_attrs:
        obj_dict.update(extra_attrs)
    return obj_dict


def get_provider_servers_for_type(provider, server_type):
    servers = []
    if PROVIDER_SERVERS_MODEL_MAP.get(provider) != None and \
        server_type in get_provider_servers_types(provider):
            servers = PROVIDER_SERVERS_MODEL_MAP[provider].query.filter(
                PROVIDER_SERVERS_MODEL_MAP[provider].type == server_type)
            return [get_formatted_dict(server) for server in servers]
    else:
        abort(Response('', status=404))


def get_provider_servers_types(provider):
    servers = []
    if PROVIDER_SERVERS_MODEL_MAP.get(provider) != None:
        servers = PROVIDER_SERVERS_MODEL_MAP[provider].query.distinct(
            PROVIDER_SERVERS_MODEL_MAP[provider].type)
    return [{'name': server.type.value} for server in servers]


def get_provider_regions(provider):
    servers = []
    images = []
    region_list = [] # Combination list
    if PROVIDER_SERVERS_MODEL_MAP.get(provider) != None:
        servers = PROVIDER_SERVERS_MODEL_MAP[provider].query.with_entities(
            PROVIDER_SERVERS_MODEL_MAP[provider].region).distinct(
                PROVIDER_SERVERS_MODEL_MAP[provider].region)
    if hasattr(PROVIDER_IMAGES_MODEL_MAP[provider], 'region'):
        images = PROVIDER_IMAGES_MODEL_MAP[provider].query.with_entities(
            PROVIDER_IMAGES_MODEL_MAP[provider].region).distinct(
                PROVIDER_IMAGES_MODEL_MAP[provider].region)
    for server in servers:
        if server.region not in region_list:
            region_list.append(server.region)
    for image in images:
        if image.region not in region_list:
            region_list.append(image.region)
    return [{'name': r } for r in region_list]


def _get_azure_servers(region, server_type=None):
    # first lookup canonical name for the given region
    environments = MicrosoftRegionMapModel.query.filter(
        or_(MicrosoftRegionMapModel.region == region,
            MicrosoftRegionMapModel.canonicalname == region))

    # then get all the regions with the canonical name
    environments = MicrosoftRegionMapModel.query.filter(
        MicrosoftRegionMapModel.canonicalname == environments[0].canonicalname)

    # get all the possible names for the region
    all_regions = []
    for environment in environments:
        if environment.region not in all_regions:
            all_regions.append(environment.region)

    # get all the severs for that region
    if server_type:
        servers = MicrosoftServersModel.query.filter(
            MicrosoftServersModel.type == server_type,
            MicrosoftServersModel.region.in_(all_regions))
    else:
        servers = MicrosoftServersModel.query.filter(
            MicrosoftServersModel.region.in_(all_regions))
    return [
        get_formatted_dict(server) for server in servers]


def _get_azure_images_for_region_state(region, state):
    # first lookup the environment for the given region
    environments = MicrosoftRegionMapModel.query.filter(
        or_(MicrosoftRegionMapModel.region == region,
            MicrosoftRegionMapModel.canonicalname == region))

    # assume the environment is unique per region
    environment_name = environments[0].environment

    # now pull all the images that matches the environment and state
    images = MicrosoftImagesModel.query.filter(
        MicrosoftImagesModel.environment == environment_name,
        MicrosoftImagesModel.state == state)

    extra_attrs = {'region': region}
    return [
        get_formatted_dict(image, extra_attrs=extra_attrs) for image in images]


def get_provider_images_for_region_and_state(provider, region, state):
    images = []
    if provider == 'microsoft':
        return _get_azure_images_for_region_state(region, state)

    if hasattr(PROVIDER_IMAGES_MODEL_MAP[provider], 'region')\
            and hasattr(PROVIDER_IMAGES_MODEL_MAP[provider], 'state'):
        region_names = []
        for each in get_provider_regions(provider):
            region_names.append(each['name'])
        if state in ImageState.__members__ and region in region_names:
            images = PROVIDER_IMAGES_MODEL_MAP[provider].query.filter(
                PROVIDER_IMAGES_MODEL_MAP[provider].region == region,
                PROVIDER_IMAGES_MODEL_MAP[provider].state == state)
            return [get_formatted_dict(image) for image in images]
        else:
            abort(Response('', status=404))
    else:
        abort(Response('', status=404))


def get_provider_images_for_state(provider, state):
    if state in ImageState.__members__:
        images = PROVIDER_IMAGES_MODEL_MAP[provider].query.filter(
            PROVIDER_IMAGES_MODEL_MAP[provider].state == state)
    else:
        abort(Response('', status=404))
    return [get_formatted_dict(image) for image in images]



def get_provider_servers_for_region(provider, region):
    servers = []
    if provider == 'microsoft':
        return _get_azure_servers(region)
<<<<<<< HEAD
    
    region_names = []
    for each in get_provider_regions(provider):
        region_names.append(each['name'])
    if region in region_names:
        if PROVIDER_SERVERS_MODEL_MAP.get(provider) != None:
            servers = PROVIDER_SERVERS_MODEL_MAP[provider].query.filter(
                PROVIDER_SERVERS_MODEL_MAP[provider].region == region)
    else:
        abort(Response('', status=404))

=======

    if PROVIDER_SERVERS_MODEL_MAP.get(provider) != None:
        servers = PROVIDER_SERVERS_MODEL_MAP[provider].query.filter(
            PROVIDER_SERVERS_MODEL_MAP[provider].region == region)
>>>>>>> b0ade71f
    return [get_formatted_dict(server) for server in servers]


def get_provider_servers_for_region_and_type(provider, region, server_type):
    servers = []
    if provider == 'microsoft':
        return _get_azure_servers(region, server_type)

<<<<<<< HEAD
    region_names = []
    for each in get_provider_regions(provider):
        region_names.append(each['name'])
    if PROVIDER_SERVERS_MODEL_MAP.get(provider) != None and \
        server_type in get_provider_servers_types(provider) and region in region_names:
            servers = PROVIDER_SERVERS_MODEL_MAP[provider].query.filter(
                PROVIDER_SERVERS_MODEL_MAP[provider].region == region,
                PROVIDER_SERVERS_MODEL_MAP[provider].type == server_type)
            return [get_formatted_dict(server) for server in servers]
    else:
        abort(Response('', status=404))
=======
    if PROVIDER_SERVERS_MODEL_MAP.get(provider) != None:
        servers = PROVIDER_SERVERS_MODEL_MAP[provider].query.filter(
            PROVIDER_SERVERS_MODEL_MAP[provider].region == region,
            PROVIDER_SERVERS_MODEL_MAP[provider].type == server_type)
    return [get_formatted_dict(server) for server in servers]
>>>>>>> b0ade71f


def get_provider_images_for_region(provider, region):
    images = []
    region_names = []
    for each in get_provider_regions(provider):
        region_names.append(each['name'])
    if region in region_names:
        if hasattr(PROVIDER_IMAGES_MODEL_MAP[provider], 'region'):
            images = PROVIDER_IMAGES_MODEL_MAP[provider].query.filter(
                PROVIDER_IMAGES_MODEL_MAP[provider].region == region)
    else:
        abort(Response('', status=404))
    return [get_formatted_dict(image) for image in images]


def get_provider_servers(provider):
    servers = []
    if PROVIDER_SERVERS_MODEL_MAP.get(provider) != None:
        servers = PROVIDER_SERVERS_MODEL_MAP[provider].query.all()
    return [get_formatted_dict(server) for server in servers]


def get_provider_images(provider):
    images = PROVIDER_IMAGES_MODEL_MAP[provider].query.all()
    return [get_formatted_dict(image) for image in images]


def get_data_version_for_provider_category(provider, category):
    column_name = provider + category
    versions = VersionsModel.query.all()[0]
    try:
        getattr(versions, column_name)
    except AttributeError:
        abort(Response('', status=404))
    return {'version': str(float(getattr(versions, column_name)))}


def assert_valid_provider(provider):
    provider = provider.lower()
    supported_providers = get_supported_providers()
    if provider not in supported_providers:
        abort(Response('', status=404))


def assert_valid_category(category):
    if category not in SUPPORTED_CATEGORIES:
        abort(Response('', status=404))


def make_response(content_dict, collection_name, element_name):
    if request.path.endswith('.xml'):
        return Response(
            json_to_xml(content_dict, collection_name, element_name),
            mimetype='application/xml;charset=utf-8')
    else:
        if collection_name:
            content = {collection_name: content_dict}
        else:
            content = content_dict
        return jsonify(**content)


@app.route('/v1/providers', methods=['GET'])
@app.route('/v1/providers.json', methods=['GET'])
@app.route('/v1/providers.xml', methods=['GET'])
def list_providers():
    providers = get_providers()
    return make_response(providers, 'providers', 'provider')


@app.route('/v1/<provider>/servers/types', methods=['GET'])
@app.route('/v1/<provider>/servers/types.json', methods=['GET'])
@app.route('/v1/<provider>/servers/types.xml', methods=['GET'])
def list_provider_servers_types(provider):
    assert_valid_provider(provider)
    servers_types = get_provider_servers_types(provider)
    return make_response(servers_types, 'types', 'type')


@app.route('/v1/images/states', methods=['GET'])
@app.route('/v1/images/states.json', methods=['GET'])
@app.route('/v1/images/states.xml', methods=['GET'])
def list_images_states():
    states = []
    for attr in dir(ImageState):
        if attr[0] == '_':
            continue
        else:
            states.append({'name': attr})
    return make_response(states, 'states', 'state')


@app.route('/v1/<provider>/regions', methods=['GET'])
@app.route('/v1/<provider>/regions.json', methods=['GET'])
@app.route('/v1/<provider>/regions.xml', methods=['GET'])
def list_provider_regions(provider):
    assert_valid_provider(provider)
    regions = get_provider_regions(provider)
    return make_response(regions, 'regions', 'region')


@app.route('/v1/<provider>/<region>/servers/<server_type>', methods=['GET'])
@app.route('/v1/<provider>/<region>/servers/<server_type>.json',
           methods=['GET'])
@app.route('/v1/<provider>/<region>/servers/<server_type>.xml',
           methods=['GET'])
def list_servers_for_provider_region_and_type(provider, region, server_type):
    assert_valid_provider(provider)
    servers = get_provider_servers_for_region_and_type(provider,
        region, server_type)
    return make_response(servers, 'servers', 'server')


@app.route('/v1/<provider>/servers/<server_type>', methods=['GET'])
@app.route('/v1/<provider>/servers/<server_type>.json', methods=['GET'])
@app.route('/v1/<provider>/servers/<server_type>.xml', methods=['GET'])
def list_servers_for_provider_type(provider, server_type):
    assert_valid_provider(provider)
    servers = get_provider_servers_for_type(provider, server_type)
    return make_response(servers, 'servers', 'server')


@app.route('/v1/<provider>/<region>/images/<state>', methods=['GET'])
@app.route('/v1/<provider>/<region>/images/<state>.json', methods=['GET'])
@app.route('/v1/<provider>/<region>/images/<state>.xml', methods=['GET'])
def list_images_for_provider_region_and_state(provider, region, state):
    assert_valid_provider(provider)
    images = get_provider_images_for_region_and_state(provider, region, state)
    return make_response(images, 'images', 'image')


@app.route('/v1/<provider>/images/<state>', methods=['GET'])
@app.route('/v1/<provider>/images/<state>.json', methods=['GET'])
@app.route('/v1/<provider>/images/<state>.xml', methods=['GET'])
def list_images_for_provider_state(provider, state):
    assert_valid_provider(provider)
    images = get_provider_images_for_state(provider, state)
    return make_response(images, 'images', 'image')


@app.route('/v1/<provider>/<region>/<category>', methods=['GET'])
@app.route('/v1/<provider>/<region>/<category>.json', methods=['GET'])
@app.route('/v1/<provider>/<region>/<category>.xml', methods=['GET'])
def list_provider_resource_for_category(provider, region, category):
    assert_valid_provider(provider)
    assert_valid_category(category)
    resources = globals()['get_provider_%s_for_region' % (category)](
        provider, region)
    return make_response(resources, category, category[:-1])


@app.route('/v1/<provider>/<category>', methods=['GET'])
@app.route('/v1/<provider>/<category>.json', methods=['GET'])
@app.route('/v1/<provider>/<category>.xml', methods=['GET'])
def list_provider_resource(provider, category):
    assert_valid_provider(provider)
    assert_valid_category(category)
    resources = globals()['get_provider_%s' % (category)](provider)
    return make_response(resources, category, category[:-1])


@app.route('/v1/<provider>/dataversion', methods=['GET'])
@app.route('/v1/<provider>/dataversion.json', methods=['GET'])
@app.route('/v1/<provider>/dataversion.xml', methods=['GET'])
def get_provider_category_data_version(provider):
    assert_valid_provider(provider)
    category = request.args.get('category')
    assert_valid_category(category)
    version = get_data_version_for_provider_category(provider, category)
    return make_response(version, None, None)


@app.route('/', methods=['GET'])
def redirect_to_public_cloud():
    #return redirect('https://www.suse.com/solutions/public-cloud/')
    headers = {
        'Location': 'https://www.suse.com/solutions/public-cloud/',
    }
    return Response('', status=301, headers=headers)


@app.route('/<path:path>')
def catch_all(path):
    abort(Response('', status=400))


@app.teardown_appcontext
def shutdown_session(exception=None):
    db_session.remove()


if __name__ == '__main__':
    app.run()<|MERGE_RESOLUTION|>--- conflicted
+++ resolved
@@ -30,13 +30,7 @@
 
 # we don't care about modifications as we are doing DB read only
 app.config['SQLALCHEMY_TRACK_MODIFICATIONS'] = False
-<<<<<<< HEAD
-
-
-=======
-
-
->>>>>>> b0ade71f
+
 null_to_empty = lambda s : s or ''
 
 CACHE_PROVIDERS = None
@@ -257,8 +251,7 @@
     servers = []
     if provider == 'microsoft':
         return _get_azure_servers(region)
-<<<<<<< HEAD
-    
+
     region_names = []
     for each in get_provider_regions(provider):
         region_names.append(each['name'])
@@ -269,12 +262,6 @@
     else:
         abort(Response('', status=404))
 
-=======
-
-    if PROVIDER_SERVERS_MODEL_MAP.get(provider) != None:
-        servers = PROVIDER_SERVERS_MODEL_MAP[provider].query.filter(
-            PROVIDER_SERVERS_MODEL_MAP[provider].region == region)
->>>>>>> b0ade71f
     return [get_formatted_dict(server) for server in servers]
 
 
@@ -283,7 +270,6 @@
     if provider == 'microsoft':
         return _get_azure_servers(region, server_type)
 
-<<<<<<< HEAD
     region_names = []
     for each in get_provider_regions(provider):
         region_names.append(each['name'])
@@ -295,14 +281,6 @@
             return [get_formatted_dict(server) for server in servers]
     else:
         abort(Response('', status=404))
-=======
-    if PROVIDER_SERVERS_MODEL_MAP.get(provider) != None:
-        servers = PROVIDER_SERVERS_MODEL_MAP[provider].query.filter(
-            PROVIDER_SERVERS_MODEL_MAP[provider].region == region,
-            PROVIDER_SERVERS_MODEL_MAP[provider].type == server_type)
-    return [get_formatted_dict(server) for server in servers]
->>>>>>> b0ade71f
-
 
 def get_provider_images_for_region(provider, region):
     images = []
